--- conflicted
+++ resolved
@@ -36,14 +36,9 @@
       // newline character is received. We override the options by using raw
       // mode, which gets triggered on every character the stdout receives.
       this.pyodide.setStdout({
-<<<<<<< HEAD
-        raw: (charCode) => this.hostWrite(String.fromCharCode(charCode))
-      });
-=======
         raw: (charCode) => this.hostWrite(String.fromCharCode(charCode)),
         isatty: true
-      })
->>>>>>> 841db7d0
+      });
 
       // Import some basic modules.
       this.pyodide.runPython('import io, sys');
