import { DROP_AREA_INDICATOR_CLASS } from './ide/constants.js';
import { getFileExtension, getPartsFromPath, isValidFilename } from './helpers/shared.js'
import { createModal, hideModal, showModal } from './modal.js'
import Terra from './terra.js'
import LangWorker from './lang-worker.js';
import EditorComponent from './layout/editor.component.js';
import tooltipManager from './tooltip-manager.js';

class FileTreeManager {
  /**
   * Reference to the FancyTree instance.
   * @type {FancyTree}
   */
  tree = null;

  constructor() {
    this.setupFileDrop();
  }

  /**
   * Since FancyTree handles DnD on a node-level, we need another droparea that
   * allows dropping files/folders from the filesystem onto the file tree.
   */
  setupFileDrop = () => {
    const $dropzone = $('#file-dropzone');

    $dropzone.on('dragover', (e) => {
      // This prevents the browser from opening the file.
      e.preventDefault();
      e.stopPropagation();
    });

    $dropzone.on('dragenter', (e) => {
      $('#file-tree').addClass(DROP_AREA_INDICATOR_CLASS);
      $dropzone.addClass('drag-over');
    });

    $dropzone.on('dragleave', (e) => {
      $dropzone.removeClass('drag-over');
      $(`.${DROP_AREA_INDICATOR_CLASS}`).removeClass(DROP_AREA_INDICATOR_CLASS);
    });

    $dropzone.on('drop', (e) => {
      e.preventDefault();
      e.stopPropagation();
      $(`.${DROP_AREA_INDICATOR_CLASS}`).removeClass(DROP_AREA_INDICATOR_CLASS);
      $dropzone.removeClass('drag-over');

      const files = e.originalEvent.dataTransfer.items;
      for (var i = 0; i < files.length; i++) {
        const item = this.getDataTransferFileEntry(files[i]);
        if (!item) continue;
        this._createFileSystemEntryInVFS(item).then(() => {
          this.createFileTree();
        });
      }
    });
  }

  /**
   * Get the FileSystemEntry from a DataTransferItem.
   *
   * Note: webkitGetAsEntry() is also implemented in non-Webkit browsers; it may
   * be renamed to getAsEntry() in the future, so we should look for both.
   * @see https://developer.mozilla.org/en-US/docs/Web/API/DataTransferItem/webkitGetAsEntry
   *
<<<<<<< HEAD
   * @param {DataTransferItem} file - The file to get the entry from.
=======
  * @param {DataTransferItem} file - The file to get the entry from.
>>>>>>> 6361febb
   * @returns {FileSystemEntry|null} [TODO:description]
   */
  getDataTransferFileEntry = (file) => {
    if (file.webkitGetAsEntry)  {
      return file.webkitGetAsEntry();
    } else if (file.getAsEntry) {
      return file.getAsEntry();
    }

    // Dropped file isn't a file or it's not in read or read/write mode.
    return null;
  }

  /**
   * Set the file tree title.
   *
   * @param {string} title - The title to set.
   */
  setTitle = (title) => {
    $('#file-tree-title').text(title);
  }

  /**
   * Set an info message in the file tree.
   *
   * @param {string} msg - The message to display.
   */
  setInfoMsg = (msg) => {
    const tree = this.getInstance();
    if (tree) {
      tree.destroy();
    }
    $('#file-tree').html(`<div class="info-msg">${msg}</div>`);
  }

  /**
   * Set an error message in the file tree.
   *
   * @param {string} msg - The message to display.
   */
  setErrorMsg = (err) => {
    const tree = this.getInstance();
    if (tree) {
      tree.destroy();
    }
    $('#file-tree').html(`<div class="info-msg error">${err}</div>`);
  }

  /**
   * Remove the info message.
   */
  removeInfoMsg = () => {
    $('#file-tree .info-msg').remove();
  }

  /**
   * Indicates whether the file tree has an info message.
   *
   * @returns {boolean} True if the file tree has an info message, false otherwise.
   */
  hasInfoMsg = () => $('#file-tree .info-msg').length > 0;

  /**
   * Removes the bottom message from the DOM.
   */
  removeBottomMsg = () => {
    $('.file-tree-container').removeClass('has-bottom-msg')
    $('#file-tree-bottom-msg').remove();
  }

  /**
   * Show a message at the bottom of the file-tree.
   */
  showBottomMsg = (msg) => {
    if (this.hasBottomMsg()) {
      $('#file-tree-bottom-msg').html(msg);
      return;
    };

    const html = `<div id="file-tree-bottom-msg" class="file-tree-bottom-msg"><p>${msg}</p></div>`;

    $('.file-tree-container').addClass('has-bottom-msg').append(html);
  }

  /**
   * Checks if the file tree has a bottom message.
   */
  hasBottomMsg = () => {
    return $('#file-tree-bottom-msg').length > 0;
  }

  /**
   * Removes the local storage warning from the DOM.
   */
  removeLocalStorageWarning = () => {
    $('.file-tree-container').removeClass('localstorage-mode')
    $('#local-storage-warning').remove();
  }

  /**
   * Add the local storage warning to the DOM.
   */
  showLocalStorageWarning = () => {
    if ($('#local-storage-warning').length > 0) return;

    const html = `
      <div id="local-storage-warning" class="local-storage-warning">
        <div class="warning-title">
          <img src="static/img/icons/warning.png" alt="warning icon" class="warning-icon" /> Warning
        </div>
        <p>
          You're currently using temporary browser storage. Clearing website data will
          delete project files and folders permanently.
        </p>
      </div>
    `;

    $('.file-tree-container').addClass('localstorage-mode').append(html);
  }

  destroyTree = () => {
    const tree = this.getInstance();
    if (tree) {
      $('#file-tree').fancytree('destroy');
      this.tree = null;
    }
  }

  /**
   * Create a new file element in the file tree and trigger edit mode.
   *
   * @example createFile('path/to/file.txt')
   * @example createFile('file.txt')
   *
   * Creates a new Untitled file in the root folder
   * @example createFile()
   *
   * @async
   * @param {string|null} [path] - The path for the new file. Leave null to
   * create a new file in the root folder.
   */
  createFile = async (path = null) => {
    // Create the new file in the filesystem.
    const parentPath = path ? path.split('/').slice(0, -1).join('/') : null;

    const fileName = await Terra.app.vfs.createFile(path);
    const key = parentPath ? `${parentPath}/${fileName}` : fileName;

    // Create the new node in the file tree.
    const newChildProps = {
      key,
      title: fileName,
      folder: false,
      data: {
        type: 'file',
        isFile: true,
      },
    };

    // Append to the parent node if it exists, otherwise append to the root.
    const tree = this.getInstance();
    if (parentPath) {
      const parentNode = tree.getNodeByKey(parentPath);
      parentNode.addChildren(newChildProps);

      if (!parentNode.expanded) {
        parentNode.setExpanded();
      }
    } else {
      tree.rootNode.addChildren(newChildProps);
    }

    // Reload tree such that the 'No files or folders found' is removed in case
    // there were no files, but a new has been created.
    await this.createFileTree();

    const newNode = tree.getNodeByKey(key);

    this.sortFileTree();

    Terra.app.openFile(key);

    // Trigger edit mode for the new node.
    setTimeout(() => {
      newNode.editStart();
    }, 100);
  }

  /**
   * Get the absolute path of a node.
   *
   * @param {string} key - The key of the node.
   * @returns {string} The absolute path.
   */
  getAbsoluteNodePath = (node) => {
    if (!node.parent) return node.title;

    let parentPath = this.getAbsoluteNodePath(node.parent);
    return parentPath.startsWith('root') ? node.title : `${parentPath}/${node.title}`;
  }

  /**
   * Create a new folder element in the file tree and trigger edit mode.
   * @example createFolder('path/to/newFolder')
   * @example createFolder('newFolder')
   *
   * Creates a new Untitled folder in the root folder
   * @example createFolder()
   *
   * @async
   * @param {string|null} [path] - The path for the new folder. Leave
   * null to create a new folder in the root folder.
   */
  createFolder = async (path = null) => {
    const parentPath = path ? path.split('/').slice(0, -1).join('/') : null;

    // Create the new folder in the filesystem.
    const folder = await Terra.app.vfs.createFolder(path);
    const key = parentPath ? `${parentPath}/${folder.name}` : folder.name;

    // Create the new node in the file tree.
    const newChildProps = {
      key,
      title: folder.name,
      folder: true,
      data: {
        type: 'folder',
        isFolder: true,
      },
    };

    // Append to the parent node if it exists, otherwise append to the root.
    const tree = this.getInstance();
    if (parentPath) {
      const parentNode = tree.getNodeByKey(parentPath);
      parentNode.setExpanded();
      parentNode.addChildren(newChildProps);
    } else {
      tree.rootNode.addChildren(newChildProps);
    }

    // Reload tree such that the 'No files or folders found' is removed in case
    // there were no files, but a new has been created.
    await this.createFileTree();

    this.sortFileTree();

    // Trigger edit mode for the new node.
    const newNode = tree.getNodeByKey(key);

    // Check again if the parent node is expanded, because the node might have
    // been added to a closed folder. Only then we can trigger editStart().
    if (parentPath) {
      tree.getNodeByKey(parentPath).setExpanded();
    }

    newNode.editStart();
  }

  /**
   * Create a file tree list from the VFS compatible with FancyTree.
   *
   * @returns {Promise<array>} List with file tree objects.
   */
  createFromVFS = async () => {
    const basicTree = await Terra.app.vfs.getFileTree();

    /**
     * Convert a minimal file tree into FancyTree-compatible format.
     *
     * @param {object[]} tree - Minimal tree (title, folder, children).
     * @param {string} path - Path prefix for keys.
     * @returns {object[]} FancyTree-compatible structure.
     */
    function toFancyTree(tree, path = '') {
      return tree.map((node) => {
        const key = path ? `${path}/${node.title}` : node.title;
        const isFolder = node.folder;

        return {
          key,
          title: node.title,
          folder: isFolder,
          data: {
            type: isFolder ? 'folder' : 'file',
            isFolder,
            isFile: !isFolder,
          },
          ...(isFolder && node.children
            ? { children: toFancyTree(node.children, key) }
            : {}),
        };
      });
    }

    return toFancyTree(basicTree);
  }

  /**
   * Delete a file tree item from the VFS and the file tree. When the node is a
   * file and its corresponding tab is open, then it'll be closed.
   *
   * @param {FancytreeNode} node - The node to delete.
   */
  deleteNode = (node) => {
    const $modal = createModal({
      title: 'Confirmation required',
      body: `<p>You are about to delete the ${node.data.type} <strong>${node.title}</strong> permanently, are you sure? This action can't be undone.</p>`,
      footer: `
        <button type="button" class="button cancel-btn">Cancel</button>
        <button type="button" class="button confirm-btn danger-btn">I'm sure</button>
      `,
      attrs: {
        id: 'ide-delete-confirmation-modal',
        class: 'modal-width-small'
      }
    });

    showModal($modal);

    $modal.find('.cancel-btn').click(() => {
      Terra.v.blockFSPolling = false;
      hideModal($modal);
    });

    $modal.find('.confirm-btn').click(async () => {
      if (node.data.isFile) {
        Terra.app.closeFile(node.key);
      } else if (node.data.isFolder) {
        await this.closeFilesInFolderRecursively(node.key);
      }

      // Delete from the VFS.
      const fn = node.data.isFolder
        ? Terra.app.vfs.deleteFolder
        : Terra.app.vfs.deleteFile;
      await fn(node.key);

      // Delete from the file tree.
      node.remove();

      hideModal($modal);
      Terra.v.blockFSPolling = false;

      // Reload tree such that the 'No files or folders found' becomes visible
      // when needed.
      await this.createFileTree();
    });
  }

  /**
   * Close all files inside a folder, including nested files in subfolders.
   *
   * @async
   * @param {string} path - The absolute folderpath to close all files from.
   */
  closeFilesInFolderRecursively = async (path) => {
    const subfiles = await Terra.app.vfs.listFilesInFolder(path);
    for (const fileName of subfiles) {
      const subfilepath = path ? `${path}/${fileName}` : fileName;
      Terra.app.closeFile(subfilepath);
    }

    const subfolders = await Terra.app.vfs.listFoldersInFolder(path);
    for (const folderName of subfolders) {
      const subfolderpath = path ? `${path}/${folderName}` : folderName;
      this.closeFilesInFolderRecursively(subfolderpath);
    }
  }

  /**
   * Create a contextmenu for the file tree. The contextmenu items created
   * dynamically when the user right-clicks on a file or folder in the file tree.
   *
   * @see https://swisnl.github.io/jQuery-contextMenu/docs/items.html
   *
   * @returns {object} The contextmenu object.
   */
  _createContextMenuItems = ($trigger, event) => {
    const menu = {};
    const node = $.ui.fancytree.getNode($trigger[0]);
    const { isFolder, isFile } = node.data;

    if (isFolder) {
      menu.createFile = {
        name: 'New File',
        callback: () => {
          Terra.v.userClickedContextMenuItem = true;
          const parentPath = node.key;
          const newPath = parentPath.startsWith('root') ? 'Untitled' : `${parentPath}/Untitled`;
          this.createFile(newPath);
        },
      };

      menu.createFolder = {
        name: 'New Folder',
        callback: () => {
          Terra.v.userClickedContextMenuItem = true;
          const parentPath = node.key;
          const newPath = parentPath.startsWith('root') ? 'Untitled' : `${parentPath}/Untitled`;
          this.createFolder(newPath);
        },
      };

      if (!Terra.app.hasLFSProjectLoaded) {
        menu.downloadFolder = {
          name: 'Download',
          callback: () => {
            Terra.v.userClickedContextMenuItem = true;
            Terra.app.vfs.downloadFolder(node.key);
            Terra.v.blockFSPolling = false;
          },
        };
      }
    }

    if (isFile) {
      if (!Terra.app.hasLFSProjectLoaded) {
        menu.downloadFile = {
          name: 'Download',
          callback: () => {
            Terra.v.userClickedContextMenuItem = true;
            Terra.app.vfs.downloadFile(node.key);
            Terra.v.blockFSPolling = false;
          },
        };
      }

      if (LangWorker.hasWorker(getFileExtension(node.title))) {
        menu.run = {
          name: 'Run',
          callback: () => {
            Terra.v.userClickedContextMenuItem = true;
            Terra.app.runCode({ fileId: node.key });
            Terra.v.blockFSPolling = false;
          }
        };
      }
    }

    if (isFile || isFolder) {
      menu.rename = {
        name: 'Rename',
        callback: () => {
          Terra.v.userClickedContextMenuItem = true;
          node.editStart();
        },
      };

      menu.remove = {
        name: 'Delete',
        callback: () => {
          Terra.v.userClickedContextMenuItem = true;
          this.deleteNode(node);
        }
      };
    }

    if (Object.keys(menu).length === 0) {
      return false;
    }

    return { items: menu };
  }

  /**
   * Sort folders before files and then alphabetically.
   */
  sortFileTree = () => {
    const tree = this.getInstance();

    tree.rootNode.sortChildren((a, b) => {
      if (a.data.type === b.data.type) {
        return a.title.localeCompare(b.title);
      }
      return a.folder ? -1 : 1;
    }, true);
  }

  /**
   * Get the file tree instance.
   */
  getInstance = () => {
    return $.ui.fancytree.getTree("#file-tree");
  }

  /**
   * Instantiates the file tree with the files in the VFS using TreeJS.
   * If an existing instance already exists, only the data is updated and redrawn.
   *
   * @param {boolean} [forceRecreate=false] Enforce recreation of the file tree.
   * @param {boolean} [persistState=true] Whether to persist the state of the expanded folders.
   *
   * @see https://wwwendt.de/tech/fancytree/doc/jsdoc/global.html#FancytreeOptions
   */
  createFileTree = (forceRecreate = false, persistState = true) => {
    return new Promise((resolve) => {
      // Reload the tree if it already exists by re-importing from VFS.
      if (this.tree) {
        if (!forceRecreate) {
          const reloadTree = () => this.createFromVFS().then((data) => {
            this.getInstance().reload(data);
          });

          // Persist the tree state to prevent folders from being closed.
          if (persistState) {
            this.runFuncWithPersistedState(reloadTree).then(() => {
              resolve();
            });
          } else {
            reloadTree();
            resolve();
          }
          return;
        } else {
          this.removeInfoMsg();
        }
      }

      // Bind buttons for creating new folders/files.
      $('#file-tree--add-folder-btn').off('click').on('click', () => this.createFolder());
      $('#file-tree--add-file-btn').off('click').on('click', () => this.createFile());

      // Otherwise, instantiate a new tree.
      this.tree = $("#file-tree").fancytree({
        selectMode: 1,
        debugLevel: 0,
        strings: {
          noData: 'Create a file to get started'
        },
        source: this.createFromVFS(),
        click: this._onClickNodeCallback,
        init: () => {
          this.sortFileTree();
          resolve();
        },

        // @see https://github-wiki-see.page/m/mar10/fancytree/wiki/ExtensionIndex
        extensions: ['glyph', 'edit', 'dnd5'],

        // @see https://github-wiki-see.page/m/mar10/fancytree/wiki/ExtGlyph
        glyph: {
          map: {
            dropMarker: '',
            doc: "file-tree-icon file-tree-file-icon",
            docOpen: "file-tree-icon file-tree-file-icon open",
            folder: "file-tree-icon file-tree-folder-icon",
            folderOpen: "file-tree-icon file-tree-folder-icon open",
          },
        },

        // @see https://github-wiki-see.page/m/mar10/fancytree/wiki/ExtDnd
        dnd5: {
          autoExpandMS: 400,
          dragStart: this._dragStartCallback,
          dragEnter: this._dragEnterCallback,
          dragLeave: this._dragLeaveCallback,
          dragDrop: this._dragStopCallback,
          dragEnd: this._dragEndCallback,
        },

        // @see https://github-wiki-see.page/m/mar10/fancytree/wiki/ExtEdit
        edit: {
          triggerStart: ['dblclick'],
          edit: this._onStartEditNodeCallback,
          beforeClose: this._beforeCloseEditNodeCallback,
          close: this._afterCloseEditNodeCallback,
        },
      });

      // @see http://swisnl.github.io/jQuery-contextMenu/docs.html
      $.contextMenu({
        zIndex: 10,
        selector: '#file-tree span.fancytree-title',
        build: this._createContextMenuItems,
        events: {
          show: () => {
            Terra.v.blockFSPolling = true;
          },
          hide: () => {
            if (!Terra.v.userClickedContextMenuItem) {
              Terra.v.blockFSPolling = false;
            }
          }
        }
      });
    });
  }

  /**
   * Callback after the inline editor was removed.
   */
  _afterCloseEditNodeCallback = () => {
    this.sortFileTree(),
    Terra.v.blockFSPolling = false;
  }

  /**
   * Check whether a file exists in the file tree in a given folder path.
   *
   * NOTE: The logic is ultimately identical to the VFS.pathExists(), but since
   * the dnd5 does not support async callbacks, this function is used instead.
   *
   * @param {string} name - The file name.
   * @param {string} parentPath - The folder path where to check for the file.
   * @param {string[]} [ignorePaths] - Paths to ignore in the parent path.
   * @returns {boolean} True if the file exists, false otherwise.
   */
  _nodePathExists = (name, parentPath, ignorePaths = []) => {
    const tree = this.getInstance();
    const parentNode = tree.getNodeByKey(parentPath);
    if (!parentNode) return false;

    const childNodes = parentNode.children || [];
    for (const node of childNodes) {
      // Check if the name matches the child node's title.
      if (node.title === name && !ignorePaths.includes(node.key)) {
        return true;
      }
    }

    return false;
  }

  /**
   * Callback before the user closes the edit mode of a node in the file tree.
   */
  _beforeCloseEditNodeCallback = (event, data) => {
    // Check if user pressed cancel or text is unchanged.
    if (!data.save) return;

    const sourceNode = data.node;
    const newName = data.input.val().trim();
    const oldName = sourceNode.title;

    if (!newName) {
      // If no name has been filled in, return false.
      // In this case, the old file name will be kept.
      tooltipManager.destroyTooltip('renameNode');
      return false;
    }

    if (oldName === newName) {
      // Nothing changes, return true to close the edit.
      tooltipManager.destroyTooltip('renameNode');
      return true;
    }

    let errorMsg;

    // Check if the name already exists in the parent folder.
    // If so, trigger edit mode again and show error tooltip.
    const parentNodeKey = sourceNode.parent.key;
    if (!isValidFilename(newName)) {
      errorMsg = 'Name can\'t contain \\ / : * ? " < > |';
    } else if (this._nodePathExists(newName, parentNodeKey)) {
      errorMsg = `There already exists a "${newName}" file or folder`;
    }

    if (errorMsg) {
      tooltipManager.createTooltip('renameNode', sourceNode.span, errorMsg, {
        placement: 'right',
        theme: 'error',
      });
      return false;
    }

    const fn = sourceNode.data.isFolder
      ? Terra.app.vfs.moveFolder
      : Terra.app.vfs.moveFile;

    const srcPath = sourceNode.key;
    const parentPath = parentNodeKey.startsWith('root') ? null : parentNodeKey;
    const destPath = parentPath ? `${parentPath}/${newName}` : newName;

    fn(srcPath, destPath).then(() => {
      // Update the node's path (recurively).
      if (sourceNode.data.isFile) {
        sourceNode.key = destPath;

        // If the moved file is also the active editor tab, update the tab's
        // filename and path in-place.
        this._updateOpenTab(srcPath, destPath);
      } else if (sourceNode.data.isFolder) {
        this._updateFolderKeysRecursively(sourceNode);
      }
    });

    // Destroy the leftover tooltip if it exists.
    tooltipManager.destroyTooltip('renameNode');

    return true;
  }

  /**
   * Update the open tab's filename and path when a file is renamed.
   *
   * @param {string} srcPath - The source path of the file.
   * @param {string} destPath - The destination path of the file.
   */
  _updateOpenTab = (srcPath, destPath) => {
    // Find the tab component that corresponds to the file.
    const tabComponent = Terra.app.getTabComponents().find(
      (tabComponent) => tabComponent.getPath() === srcPath
    );

    // Update it if it exists.
    if (tabComponent) {
      const newName = getPartsFromPath(destPath).name;
      tabComponent.setPath(destPath);

      if (tabComponent instanceof EditorComponent) {
        const proglang = newName.includes('.') ? getFileExtension(newName) : 'text';
        tabComponent.setProgLang(proglang);
        Terra.app.createLangWorker(proglang);
      }

      // For some reason no update is triggered, so we trigger it manually.
      // This will reload the content if needed.
      Terra.app.layout.emit('stateChanged');
    }
  }

  /**
   * Callback when the user starts editing a node in the file tree.
   */
  _onStartEditNodeCallback = (event, data) => {
    Terra.v.blockFSPolling = true;
    clearTimeout(Terra.v.fileTreeToggleTimeout);
    data.input.select();

    $(data.input).attr({
      autocorrect: 'off',     // Disable auto-correction
      autocapitalize: 'none', // Prevents automatic capitalization of the first letter
      spellcheck: 'false',    // Disable the spell-check feature
    });
  }

  /**
   * Callback when the user clicks on a node in the file tree.
   */
  _onClickNodeCallback = (event, data) => {
    // Prevent default behavior for folders.
    if (data.node.data.isFile) {
      Terra.app.openFile(data.node.key);
    } else if (data.node.data.isFolder) {
      clearTimeout(Terra.v.fileTreeToggleTimeout);

      // Only toggle with a debounce of 200ms when clicked on the title
      // to prevent double-clicks.
      if (event.originalEvent.target.classList.contains('fancytree-title')) {
        Terra.v.fileTreeToggleTimeout = setTimeout(() => {
          Terra.v.blockFSPolling = true;
          data.node.toggleExpanded();

          // Unblock LFS polling after the animation has completed.
          setTimeout(() => {
            Terra.v.blockFSPolling = false;
          }, 400);
        }, 200);
      } else {
        // Otherwise, immediately toggle the folder.
        data.node.toggleExpanded();
      }
    }
  }

  /**
   * Callback when the user drags a node over another node in the file tree.
   *
   * @returns {boolean} True if the user is allowed to drag onto the node.
   */
  _dragEnterCallback = (targetNode, data) => {
    // Remove all existing visual drag area indicators.
    $(`.${DROP_AREA_INDICATOR_CLASS}`).removeClass(DROP_AREA_INDICATOR_CLASS);

    // Add a visual drag area indicator.
    if ((targetNode.parent.title.startsWith('root') && targetNode.data.isFile) || targetNode.title === 'root') {
      $('#file-tree').addClass(DROP_AREA_INDICATOR_CLASS);
    }
    else if (targetNode.data.isFile) {
      $(targetNode.parent.li).addClass(DROP_AREA_INDICATOR_CLASS);
    }
    else if (targetNode.data.isFolder) {
      $(targetNode.li).addClass(DROP_AREA_INDICATOR_CLASS);
    }

    // NOTE: sourceNode is undefined when user drags a filesystem file/folder
    // onto the file tree. Additionally, for security reasons, the `data.files`
    // list remains empty during dragEnter and dragOver events, so there is no
    // way to check for a duplicate in this case. Essentially it just creates
    // the file with "(1)" appended to it if a file with the same name already
    // exists in the folder.
    const sourceNode = data.otherNode;

    if (sourceNode) {
      // Prevent dropping if there exists already a file with the same name on
      // the target folder.
      const containsDuplicate = (
        (
          targetNode.data.isFile &&
          this._nodePathExists(sourceNode.title, targetNode.parent.key, [sourceNode.key])
        )
        ||
        (
          targetNode.data.isFolder &&
          this._nodePathExists(sourceNode.title, targetNode.key, [sourceNode.key])
        )
      );

      tooltipManager.destroyTooltip('dndDuplicate');

      if (containsDuplicate) {
        // Create new tooltip.
        const anchor = targetNode.data.isFile
          ? (targetNode.parent.title.startsWith('root') ? $('.file-tree-container .title')[0] : targetNode.parent.span)
          : targetNode.span;

        const msg = `There already exists a "${sourceNode.title}" file or folder`;
        tooltipManager.createTooltip('dndDuplicate', anchor, msg, {
          placement: 'right',
          theme: 'error',
        });

        return false;
      }
    }

    return true;
  }

  _dragLeaveCallback = (a, b) => {
    // Remove the visual drag area indicator.
    $(`.${DROP_AREA_INDICATOR_CLASS}`).removeClass(DROP_AREA_INDICATOR_CLASS);
  }

  /**
   * Callback when the user starts dragging a node in the file tree.
   */
  _dragStartCallback = (node, data) => {
    Terra.v.blockFSPolling = true;

    // Set custom drag image.
    data.dataTransfer.setDragImage($(`<div class="custom-drag-helper">${node.title}</div>`).appendTo("body")[0], -10, -10);
    data.useDefaultImage = false;

    // Return true to enable dnd.
    return node.statusNodeType !== 'nodata';
  }

  /**
   * Callback when the user stops dragging a node in the file tree.
   */
  _dragEndCallback = (a, b) => {
    // Remove the visual drag area indicator.
    $(`.${DROP_AREA_INDICATOR_CLASS}`).removeClass(DROP_AREA_INDICATOR_CLASS);

    tooltipManager.destroyTooltip('dndDuplicate');
    this.sortFileTree()
    Terra.v.blockFSPolling = false;
  }

  /**
   * Create a file or folder in the VFS from a FileSystemFileEntry object.
   *
   * @param {FileSystemFileEntry} item - The file or folder entry.
   * @param {string} [path] - The path of the entry.
   * @param {string} [targetNodePath] - The path of the node it was dropped onto.
   * @return {Promise<void>} Resolves when the file or folder has been created.
   */
  _createFileSystemEntryInVFS = (item, path = '', targetNodePath = null) => {
    return new Promise((resolve) => {
      if (item.isFile) {
        item.file((file) => {
          const reader = new FileReader();
          reader.onload = (e) => {
            const buffer = e.target.result;
            const destPath = [targetNodePath, path, file.name].filter((s) => s).join('/');
            Terra.app.vfs.createFile(destPath, buffer).then(() => {
              console.log('created file', destPath);
              resolve();
            });
          };
          reader.readAsArrayBuffer(file);
        });
      } else if (item.isDirectory) {
        const dirReader = item.createReader();
        dirReader.readEntries(async (entries) => {
          for (const entry of entries) {
            const subpath = path ? `${path}/${item.name}` : item.name;
            await this._createFileSystemEntryInVFS(entry, subpath, targetNodePath);
          }
          resolve();
        });
      }
    });
  }

  /**
   * Callback when the user stops dragging and dropping a node in the file tree.
   *
   * @param {FancytreeNode} targetNode - The node where the other node was dropped
   * @param {object} data - The data object containing the source node.
   */
  _dragStopCallback = (targetNode, data) => {
    const sourceNode = data.otherNode;

    const parentPath = (targetNode.data.isFolder)
        ? targetNode.key
        : (targetNode.parent.title.startsWith('root') ? null : targetNode.parent.key);

    if (data.files.length > 0) { // user dropped one or more filesystem file/folder
      for (var i = 0; i < data.files.length; i++) {
        const item = this.getDataTransferFileEntry(data.dataTransfer.items[i]);
        if (!item) continue
        this._createFileSystemEntryInVFS(item, '', parentPath).then(() =>  {
          this.createFileTree();
        });
      }
    } else if (sourceNode) { // user moved a node in the file tree
      // If the dropped node became a root node, unset parentId.
      const srcPath = sourceNode.key;
      const fn = sourceNode.data.isFolder
        ? Terra.app.vfs.moveFolder
        : Terra.app.vfs.moveFile;

      const destPath = parentPath ? `${parentPath}/${sourceNode.title}` : sourceNode.title;

      if (srcPath == destPath) {
        // Nothing happened (rare case, but it might occur).
        return true;
      }

      // Move the node in the tree, but when files or files are dropped onto other
      // files, prevent a new folder being created and just insert the source file
      // as a sibling next to the target file.
      if (data.hitMode === 'over' && targetNode.data.isFile) {
        sourceNode.moveTo(targetNode, 'before');
      } else {
        sourceNode.moveTo(targetNode, data.hitMode);
        targetNode.setExpanded();
      }


      fn(srcPath, destPath).then(() => {
        // Update the node keys.
        if (sourceNode.data.isFile) {
          sourceNode.key = destPath;

          // If the moved file is also the active editor tab, update the tab's
          // filename and path in-place.
          this._updateOpenTab(srcPath, destPath);
        } else if (sourceNode.data.isFolder) {
          this._updateFolderKeysRecursively(sourceNode);
        }
      });
    }
  }

  /**
   * Update the folder key recursively for all child nodes.
   *
   * @param {FancytreeNode} folderNode - The folder node to update recursively.
   */
  _updateFolderKeysRecursively = (folderNode) => {
    folderNode.key = this.getAbsoluteNodePath(folderNode);

    const childNodes = folderNode.children || [];
    for (const childNode of childNodes) {
      if (childNode.data.isFolder) {
        this._updateFolderKeysRecursively(childNode);
      } else {
        const srcPath = childNode.key;
        const destPath = this.getAbsoluteNodePath(childNode);
        childNode.key = destPath;
        this._updateOpenTab(srcPath, destPath);
      }
    }
  }

  /**
   * Runs a given function while preserving the expanded state of folder nodes.
   *
   * @async
   * @param {Function} fn - Callable async function reference.
   * @returns {Promise<void>}
   */
  runFuncWithPersistedState = async (fn) => {
    const tree = this.getInstance();
    if (!tree) {
      return await fn();
    }

    // Iterate through all nodes in the tree and obtain all expanded folder
    // nodes their absolute path.
    const prevExpandedFolderPaths = [];

    tree.visit((node) => {
      if (node.data.isFolder && node.expanded) {
        prevExpandedFolderPaths.push(node.key);
      }
    });

    await fn();

    // Expand all folder nodes again that were open (if they still exist).
    this.getInstance().visit((node) => {
      if (node.data.isFolder && prevExpandedFolderPaths.includes(node.key)) {
        node.setExpanded(true, { noAnimation: true });
      }
    });
  }
}

export default new FileTreeManager();<|MERGE_RESOLUTION|>--- conflicted
+++ resolved
@@ -64,12 +64,8 @@
    * be renamed to getAsEntry() in the future, so we should look for both.
    * @see https://developer.mozilla.org/en-US/docs/Web/API/DataTransferItem/webkitGetAsEntry
    *
-<<<<<<< HEAD
    * @param {DataTransferItem} file - The file to get the entry from.
-=======
-  * @param {DataTransferItem} file - The file to get the entry from.
->>>>>>> 6361febb
-   * @returns {FileSystemEntry|null} [TODO:description]
+    * @returns {FileSystemEntry|null} The file entry or null if not available.
    */
   getDataTransferFileEntry = (file) => {
     if (file.webkitGetAsEntry)  {
